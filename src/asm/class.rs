--- conflicted
+++ resolved
@@ -1,23 +1,3 @@
-<<<<<<< HEAD
-use std::cmp::max;
-use std::fs::read;
-use std::marker::PhantomData;
-use std::mem;
-use std::rc::Rc;
-
-use crate::asm::annotation::AnnotationVisitor;
-use crate::asm::attribute::Attribute;
-use crate::asm::constants::{ConstantDynamic, ConstantObject};
-use crate::asm::field::FieldVisitor;
-use crate::asm::method::MethodVisitor;
-use crate::asm::module::ModuleVisitor;
-use crate::asm::record::RecordVisitor;
-use crate::asm::types::{Type, TypePath};
-use crate::asm::{constants, opcodes, symbol, Handle};
-use crate::error::{KapiError, KapiResult};
-#[cfg(feature = "reflection")]
-use crate::reflection::jvm::RefPseudoVM;
-=======
 use std::cell::RefCell;
 use std::rc::Rc;
 
@@ -29,7 +9,6 @@
 };
 use crate::asm::symbol::{Constant, SymbolTable};
 use crate::error::KapiResult;
->>>>>>> 82811d8a
 
 pub trait ClassVisitor {
     type MethodVisitor: MethodVisitor + Sized;
@@ -42,175 +21,7 @@
         descriptor: &str,
     ) -> KapiResult<Self::MethodVisitor>
     where
-<<<<<<< HEAD
-        Self: Sized,
-    {
-    }
-}
-
-pub trait ClassReadable {
-    // Internal field accessors
-
-    fn bytes(&self) -> &Vec<u8>;
-    fn header(&self) -> usize;
-    fn cp_info_offsets(&self) -> &Vec<usize>;
-    fn constant_utf8_values(&self) -> &Vec<Rc<String>>;
-    fn constant_dynamic_values(&self) -> &Vec<Rc<ConstantDynamic>>;
-    fn bootstrap_method_offsets(&self) -> &Vec<usize>;
-
-    // JVM bytecode class file accessors
-
-    fn access(&self) -> usize;
-    fn class_name(&mut self) -> KapiResult<Rc<String>>;
-    fn super_name(&mut self) -> KapiResult<Rc<String>>;
-    fn interfaces(&mut self) -> KapiResult<Vec<Rc<String>>>;
-
-    // Internal field accessors (based on default impl)
-    // These functions might remove after full implementation of ClassReader is done.
-
-    fn cp_info_count(&self) -> usize;
-    fn max_string_len(&self) -> usize;
-
-    // Internal field mutators
-
-    fn put_utf8(&mut self, utf8_string: Rc<String>, entry_index: usize);
-    fn put_constant_dynamic(&mut self, constant_dynamic: Rc<ConstantDynamic>, entry_index: usize);
-
-    // Internal utility functions
-    // These functions are not overrideable due to the specialized nature of JVM bytecode spec.
-
-    fn first_attr_offset(&self) -> usize {
-        let mut current_offset = self.header() + 8 + self.read_u16(self.header() + 6) as usize * 2;
-
-        // This loop skips both fields and methods on 1st iteration and 2nd iteration
-        for _ in 0..2 {
-            let member_count = self.read_u16(current_offset) as usize;
-            current_offset += 2;
-
-            for _ in 0..member_count {
-                let attr_count = self.read_u16(current_offset + 6) as usize;
-                current_offset += 8;
-
-                for _ in 0..attr_count {
-                    current_offset += 6 + self.read_u32(current_offset + 2) as usize;
-                }
-            }
-        }
-
-        current_offset + 2
-    }
-
-    fn read_bootstrap_methods_attr(&mut self) -> KapiResult<Vec<usize>> {
-        let mut current_attr_offset = self.first_attr_offset();
-
-        for _ in 0..self.read_u16(current_attr_offset - 2) {
-            let attr_name = self.read_utf8(current_attr_offset)?;
-            let attr_len = self.read_u32(current_attr_offset + 2) as usize;
-            current_attr_offset += 6;
-            if constants::BOOTSTRAP_METHODS == &*attr_name {
-                let bootstrap_methods_len = self.read_u16(current_attr_offset) as usize;
-                let mut result = Vec::with_capacity(bootstrap_methods_len);
-                for _ in 0..bootstrap_methods_len {
-                    result.push(current_attr_offset);
-                    current_attr_offset += 4 + self.read_u16(current_attr_offset + 2) as usize * 2;
-                }
-                return Ok(result);
-            }
-            current_attr_offset += attr_len;
-        }
-
-        Err(KapiError::ClassParseError(format!(
-            "Expected at least 1 bootstrap method attribute but got nothing"
-        )))
-    }
-
-    fn slice_rev<const SIZE: usize>(&self, offset: usize) -> [u8; SIZE] {
-        let mut bytes = [0u8; SIZE];
-        bytes.clone_from((&self.bytes()[offset..offset + SIZE]).try_into().unwrap());
-        bytes.reverse();
-        bytes
-    }
-
-    #[inline]
-    fn read_u8(&self, offset: usize) -> u8 {
-        self.bytes()[offset]
-    }
-
-    #[inline]
-    fn read_i16(&self, offset: usize) -> i16 {
-        i16::from_ne_bytes(self.slice_rev(offset))
-    }
-
-    #[inline]
-    fn read_u16(&self, offset: usize) -> u16 {
-        u16::from_ne_bytes(self.slice_rev(offset))
-    }
-
-    #[inline]
-    fn read_u32(&self, offset: usize) -> u32 {
-        u32::from_ne_bytes(self.slice_rev(offset))
-    }
-
-    #[inline]
-    fn read_i32(&self, offset: usize) -> i32 {
-        i32::from_ne_bytes(self.slice_rev(offset))
-    }
-
-    #[inline]
-    fn read_i64(&self, offset: usize) -> i64 {
-        i64::from_ne_bytes(self.slice_rev(offset))
-    }
-
-    #[inline]
-    fn read_f32(&self, offset: usize) -> f32 {
-        f32::from_ne_bytes(self.slice_rev(offset))
-    }
-
-    #[inline]
-    fn read_f64(&self, offset: usize) -> f64 {
-        f64::from_ne_bytes(self.slice_rev(offset))
-    }
-
-    #[inline]
-    fn read_utf8(&mut self, offset: usize) -> KapiResult<Rc<String>> {
-        let entry_index = self.read_u16(offset) as usize;
-
-        if entry_index == 0 || offset == 0 {
-            Err(KapiError::StateError("Constant pool entry index for UTF8 String is invalid while index or offset should larger than 0"))
-        } else {
-            self.read_utf8_from_cache(entry_index)
-        }
-    }
-
-    #[inline]
-    fn read_utf8_from_cache(&mut self, entry_index: usize) -> KapiResult<Rc<String>> {
-        if let Some(entry) = self.constant_utf8_values().get(entry_index) {
-            Ok(entry.clone())
-        } else {
-            let info_offset = self.cp_info_offsets()[entry_index];
-            let len = self.read_u16(info_offset) as usize;
-            let string = Rc::new(self.read_utf8_from_bytes(info_offset + 2, len)?);
-
-            self.put_utf8(string.clone(), entry_index);
-
-            Ok(string)
-        }
-    }
-
-    #[inline]
-    fn read_utf8_from_bytes(&self, data_offset: usize, len: usize) -> KapiResult<String> {
-        let utf8_bytes = &self.bytes()[data_offset..data_offset + len];
-
-        Ok(String::from_utf8_lossy(utf8_bytes).into())
-    }
-
-    #[inline]
-    fn read_stringish(&mut self, offset: usize) -> KapiResult<Rc<String>> {
-        self.read_utf8(self.cp_info_offsets()[self.read_u16(offset) as usize])
-    }
-=======
         F: IntoIterator<Item = MethodAccessFlag>;
->>>>>>> 82811d8a
 
     fn visit_field<F>(
         &mut self,
@@ -275,34 +86,6 @@
     }
 }
 
-<<<<<<< HEAD
-#[derive(Debug, Default)]
-pub struct ClassReader {
-    header: usize,
-    class_file_buffer: Vec<u8>,
-    cp_info_offsets: Vec<usize>,
-    constant_utf8_values: Vec<Rc<String>>,
-    constant_dynamic_values: Vec<Rc<ConstantDynamic>>,
-    bootstrap_method_offsets: Vec<usize>,
-    max_string_len: usize,
-}
-
-impl ClassReader {
-    pub fn new_reader_from_raw(bytes: &[u8]) -> KapiResult<Self> {
-        Self::new_reader(bytes, 0)
-    }
-
-    pub fn new_reader(class_file_buffer: &[u8], class_file_offset: usize) -> KapiResult<Self> {
-        Self::init_reader(class_file_buffer, class_file_offset, true)
-    }
-
-    pub(crate) fn init_reader(
-        class_file_buffer: &[u8],
-        class_file_offset: usize,
-        check_version: bool,
-    ) -> KapiResult<Self> {
-        let mut reader = Self::default();
-=======
 impl ClassVisitor for ClassWriter {
     type MethodVisitor = MethodWriter;
     type FieldVisitor = FieldWriter;
@@ -317,7 +100,6 @@
         F: IntoIterator<Item = MethodAccessFlag>,
     {
         let method_byte_vec = Rc::new(RefCell::new(ByteVecImpl::with_capacity(8)));
->>>>>>> 82811d8a
 
         self.methods.push(method_byte_vec.clone());
 
@@ -481,81 +263,12 @@
             byte_vec.put_u8s(&field_segment.borrow()[..]);
         }
 
-<<<<<<< HEAD
-        Ok(())
-    }
-}
-
-impl ClassReadable for ClassReader {
-    #[inline]
-    fn bytes(&self) -> &Vec<u8> {
-        &self.class_file_buffer
-    }
-
-    #[inline]
-    fn header(&self) -> usize {
-        self.header
-    }
-
-    #[inline]
-    fn cp_info_offsets(&self) -> &Vec<usize> {
-        &self.cp_info_offsets
-    }
-
-    #[inline]
-    fn constant_utf8_values(&self) -> &Vec<Rc<String>> {
-        &self.constant_utf8_values
-    }
-
-    #[inline]
-    fn constant_dynamic_values(&self) -> &Vec<Rc<ConstantDynamic>> {
-        &self.constant_dynamic_values
-    }
-
-    #[inline]
-    fn bootstrap_method_offsets(&self) -> &Vec<usize> {
-        &self.bootstrap_method_offsets
-    }
-
-    #[inline]
-    fn access(&self) -> usize {
-        self.read_u16(self.header) as usize
-    }
-
-    #[inline]
-    fn class_name(&mut self) -> KapiResult<Rc<String>> {
-        self.read_class(self.header + 2)
-    }
-
-    #[inline]
-    fn super_name(&mut self) -> KapiResult<Rc<String>> {
-        self.read_class(self.header + 4)
-    }
-
-    fn interfaces(&mut self) -> KapiResult<Vec<Rc<String>>> {
-        let mut current_offset = self.header + 6;
-        let interfaces_len = self.read_u16(current_offset) as usize;
-        let mut interfaces = Vec::with_capacity(interfaces_len);
-        for _ in 0..interfaces_len {
-            current_offset += 2;
-            interfaces.push(self.read_class(current_offset)?);
-=======
         byte_vec.put_be(methods.len() as u16); // methods length
         for method_segment in methods {
             byte_vec.put_u8s(&method_segment.borrow()[..]);
->>>>>>> 82811d8a
         }
 
         byte_vec.put_be(symbol_table.attributes.len() as u16); // attributes length
                                                                // TODO: implement attributes
     }
-}
-
-#[derive(Debug)]
-pub struct ClassWriter<'writer> {
-    #[cfg(feature = "reflection")]
-    vm: RefPseudoVM<'writer>,
-    #[cfg(not(feature = "reflection"))]
-    _pd: PhantomData<&'writer ()>,
-    
 }